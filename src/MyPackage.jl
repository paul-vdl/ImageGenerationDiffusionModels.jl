--- conflicted
+++ resolved
@@ -234,7 +234,6 @@
     end
 end
 
-<<<<<<< HEAD
 """
 Helper function that loads MNIST images and returns loader.
 """
@@ -245,10 +244,7 @@
 end
 
 
-end
-=======
 
 
 
 end  # End of module MyPackage
->>>>>>> 371fa298
